<<<<<<< HEAD
salt (0.9.4-1) lucid; urgency=low

  * Build PPA for 0.9.4

 -- Seth House <seth@eseth.com>  Sun, 27 Nov 2011 16:11:36 -0700

salt (0.9.4.pre-d353743-1) lucid; urgency=low

  * Build PPA for Ubuntu (fixed?)

 -- Seth House <seth@eseth.com>  Wed, 25 Nov 2011 23:19:00 -0600

salt (0.9.4.pre-6dd76f2-1) lucid; urgency=low

  * Build PPA for Ubuntu (fixed?)

 -- Seth House <seth@eseth.com>  Wed, 25 Nov 2011 11:19:00 -0600

salt (0.9.4.pre-1) lucid; urgency=low

  * Build PPA for Ubuntu

 -- Seth House <seth@eseth.com>  Wed, 25 Nov 2011 11:19:00 -0600

salt (0.9.2-2) unstable; urgency=low
=======
salt (0.11.1) unstable; urgency=low
>>>>>>> 43b9c2a1

  * new Salt release

 -- Sean Channel <pentabular@gmail.com>  Wed, 19 Dec 2012 23:27:14 -0700

salt (0.11.0) unstable; urgency=low

  * add bash_completion and ufw support files
  * use shared package support files in pkg/

 -- Sean Channel <pentabular@gmail.com>  Fri, 14 Dec 2012 10:52:35 -0700

salt (0.10.5-1) unstable; urgency=low

  * [f735ab9] Filter pyc files
  * [62462dd] New upstream version 0.10.5 (Closes: #690481)
  * [9726d8b] Install empty include dirs for salt-master and salt-minion.
  * [8705c6e] Build-depend on msgpack-python
  * [6832d36] Update config file templates

 -- Ulrich Dangel <uli@debian.org>  Mon, 19 Nov 2012 08:34:09 +0000

salt (0.10.5) unstable; urgency=low

  * new release
  * update for new run-time paths [f7eb703]
  * split up logrotate [75f1549]
  * remove upstart [51895d6]

 -- Sean Channel <pentabular@gmail.com>  Thu, 15 Nov 2012 23:51:50 -0700

salt (0.10.4-2) unstable; urgency=low

  * zmq3 support: b84f593770 86af5f03c3 c933c9e4ff a7e1d58f87 a5cdd8e313 c10bf6702f 2ea8b7e061 75f2a58b4e
  * HTML doc package: 7f673796e6 422244cd84 d13dbf0fc2 cfc44ee517 8c5675fb88
  * only run postrm on salt-common purge 5aa00b6bdd, bd2818797c
  * switch to debian init scripts 6db36a8307
  * add logrotate support cb9863e264
  * add systemd support 6f8a728b9d, 502434bccc
  * add dmidecode+pciutils to recommends 06dab92c56
  * misc & dependencies cleanup: 8f8d16c07c 7245c80bca bd68bf7a84

 -- Sean Channel <pentabular@gmail.com>  Wed, 14 Nov 2012 10:56:16 -0700

salt (0.10.4-1) unstable; urgency=low

  * [5431ef2] Imported Upstream version 0.10.4
  * [bcd48a0] Remove patch 'add_hacking_rst', applied upstream.
  * [3135d52] Fix salt-master restart (Patch by martin f. krafft)
    (Closes: #692064)
  * [15abbbb] Recommend lsb-release. With new upstream code this
    provides lsb* grains. (Closes: #690700)

 -- Christian Hofstaedtler <christian@hofstaedtler.name>  Sat, 10 Nov 2012 17:57:52 +0100

salt (0.10.4-1precise1) precise; urgency=low

  * New upstream version

 -- Tom Vaughan <thomas.david.vaughan@gmail.com>  Wed, 24 Oct 2012 10:53:56 -0300

salt (0.10.3) precise; urgency=low

  * New upstream version

 -- Tom Vaughan <thomas.david.vaughan@gmail.com>  Sun, 30 Aug 2012 13:34:10 -0700

salt (0.10.2-1~experimental+1) experimental; urgency=low

  * [cf57587] Import upstream version 0.10.2
  * [1ff7a9f] Add patch to create HACKING.rst

 -- Ulrich Dangel <uli@debian.org>  Sat, 04 Aug 2012 02:57:52 +0200

salt (0.10.2) precise; urgency=low

  * Non-maintainer upload.
  * New upstream version

 -- Dave Rawks <drawks@pandora.org>  Wed, 01 Aug 2012 13:34:10 -0700

salt (0.10.1-3) unstable; urgency=low

  * [efbd4a8] Change uploaders email address for Ulrich Dangel
  * [442ead1] Recommends dmidecode instead of Depend to support non-x86 systems.

 -- Ulrich Dangel <uli@debian.org>  Mon, 30 Jul 2012 12:40:53 +0200

salt (0.10.1-2) unstable; urgency=low

  * [bda6011] Add dmidecode to depends for salt-minion. (Closes: #680410)
  * [ad4786e] Depend on the same salt version
  * [671c2c3] Depend on debhelper version fixing #577040

 -- Ulrich Dangel <uli@debian.org>  Mon, 09 Jul 2012 23:15:27 +0200

salt (0.10.1-1) unstable; urgency=low

  [ Ulrich Dangel ]
  * [f1d627c] Always recreate orig.tar.gz with git-buildpackage

  [ Michael Prokop ]
  * Merge new upstream release
  * [ee1806a] Add python-augeas to suggests of salt-minion

 -- Michael Prokop <mika@debian.org>  Fri, 22 Jun 2012 18:56:02 +0200

salt (0.10.0-1) unstable; urgency=low

  [ Ulrich Dangel ]
  * Merge new upstream release
  * [bd10385] Change debian/source/format to quilt
  * [ba60137] Add ignore options
  * [54e70de] Copy service files from rpm package
  * [1d21548] Update install files
  * [c2737c9] Update pyversions file to use 2.6
  * [573b27a] Update salt-common.install to install complete python
    package
  * [9b739f5] Update debian/rules to use python support and update
    build dependencies
  * [bf51e1c] Provide pydists-overrides for msgpack-python
  * [4bbd2bf] Add dependency to python-pkg-resources for
    salt-{minion,master,syndic}
  * [ad8f712] Update config files to latest version

  [ Jeroen Dekkers ]
  * [9ae1aa5] Unapply patches from source
  * [933c1ee] Add debian/gbp.conf
  * [be9529b] Add >= 1.0 to python-sphinx build-depend

 -- Michael Prokop <mika@debian.org>  Wed, 20 Jun 2012 22:39:40 +0200

salt (0.9.9-1) unstable; urgency=low

  * Initial release. [Closes: #643789]

 -- Michael Prokop <mika@debian.org>  Thu, 14 Jun 2012 18:39:17 +0200

salt (0.9.9) precise; urgency=low

  * New upstream version

 -- Tom Vaughan <thomas.david.vaughan@gmail.com>  Tue, 01 May 2012 19:11:23 -0400

salt (0.9.8-1) unstable; urgency=low

  * Initial upload to Debian unstable

 -- Corey Quinn <corey@sequestered.net>  Wed, 21 Mar 2012 19:45:05 +0000

salt (0.9.8-0ppa1ubuntu1) lucid; urgency=low

  * New upstream version

 -- Corey Quinn <corey@sequestered.net>  Wed, 21 Mar 2012 18:24:57 +0000

salt (0.9.7.1-0ppa1ubuntu2) lucid; urgency=low

  * Fixed and pushed 0.9.7 package

 -- Corey Quinn <corey@sequestered.net>  Mon, 12 Mar 2012 12:28:41 -0700

salt (0.9.7~pre2-0ppa1) lucid; urgency=low

  * Fix arch and deps issue

 -- Corey Quinn <corey@sequestered.net>  Wed, 08 Feb 2012 17:22:47 -0800

salt (0.9.7~pre1-0ppa1) lucid; urgency=low

  * Version bump, fixed a few issues

 -- Corey Quinn <corey@sequestered.net>  Wed, 08 Feb 2012 16:35:59 -0800

salt (0.9.6-1) lucid; urgency=low

  *  Bump version; time to upgrade

 -- Corey Quinn <corey@sequestered.net>  Tue, 07 Feb 2012 18:15:20 -0800

salt (0.9.5-1) unstable; urgency=low

  * First package release. (Closes: #643789)

 -- Corey Quinn <corey@sequestered.net>  Mon, 26 Dec 2011 13:55:22 -0800
<|MERGE_RESOLUTION|>--- conflicted
+++ resolved
@@ -1,32 +1,4 @@
-<<<<<<< HEAD
-salt (0.9.4-1) lucid; urgency=low
-
-  * Build PPA for 0.9.4
-
- -- Seth House <seth@eseth.com>  Sun, 27 Nov 2011 16:11:36 -0700
-
-salt (0.9.4.pre-d353743-1) lucid; urgency=low
-
-  * Build PPA for Ubuntu (fixed?)
-
- -- Seth House <seth@eseth.com>  Wed, 25 Nov 2011 23:19:00 -0600
-
-salt (0.9.4.pre-6dd76f2-1) lucid; urgency=low
-
-  * Build PPA for Ubuntu (fixed?)
-
- -- Seth House <seth@eseth.com>  Wed, 25 Nov 2011 11:19:00 -0600
-
-salt (0.9.4.pre-1) lucid; urgency=low
-
-  * Build PPA for Ubuntu
-
- -- Seth House <seth@eseth.com>  Wed, 25 Nov 2011 11:19:00 -0600
-
-salt (0.9.2-2) unstable; urgency=low
-=======
 salt (0.11.1) unstable; urgency=low
->>>>>>> 43b9c2a1
 
   * new Salt release
 
