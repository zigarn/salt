# -*- coding: utf-8 -*-
'''
Manage events

Events are all fired off via a zeromq 'pub' socket, and listened to with local
zeromq 'sub' sockets


All of the formatting is self contained in the event module, so we should be
able to modify the structure in the future since the same module used to read
events is the same module used to fire off events.

<<<<<<< HEAD
Old style event messages were comprised of two parts delimited
at the 20 char point. The first 20 characters are used for the zeromq
subscriber to match publications and 20 characters was chosen because it was at
the time a few more characters than the length of a jid (Job ID).
Any tags of length less than 20 characters were padded with "|" chars out to
20 characters. Although not explicit, the data for an event comprised a
python dict that was serialized by msgpack.

New style event messages support event tags longer than 20 characters while
still being backwards compatible with old style tags.
=======
Old style event messages were comprised of two parts delimited at the 20 char
point. The first 20 characters are used for the zeromq subscriber to match
publications and 20 characters was chosen because it was at the time a few more
characters than the length of a jid (Job ID).  Any tags of length less than 20
characters were padded with "|" chars out to 20 characters.

Although not explicit, the data for an event comprised a python dict that was
serialized by msgpack.

New style event messages support event tags longer than 20 characters while
still being backwards compatible with old style tags.

>>>>>>> 3d9e7104
The longer tags better enable name spaced event tags which tend to be longer.
Moreover, the constraint that the event data be a python dict is now an
explicit constraint and fire-event will now raise a ValueError if not. Tags
must be ascii safe strings, that is, have values less than 0x80

Since the msgpack dict (map) indicators have values greater than or equal to
0x80 it can be unambiguously determined if the start of data is at char 21
or not.

<<<<<<< HEAD
In the new style:
When the tag is longer than 20 characters, an end of tag string is appended to
the tag given by the string constant TAGEND, that is, two line feeds '\n\n'.
When the tag is less than 20 characters then the tag is padded with pipes
"|" out to 20 characters as before.
When the tag is exactly 20 characters no padded is done.

The get_event method intelligently figures out if the tag is longer than
20 characters.
=======
In the new style, when the tag is longer than 20 characters, an end of tag
string is appended to the tag given by the string constant TAGEND, that is, two
line feeds '\n\n'.  When the tag is less than 20 characters then the tag is
padded with pipes "|" out to 20 characters as before.  When the tag is exactly
20 characters no padded is done.

The get_event method intelligently figures out if the tag is longer than 20
characters.
>>>>>>> 3d9e7104


The convention for namespacing is to use dot characters "." as the name space
delimiter. The name space "salt" is reserved by SaltStack for internal events.

For example:
Namespaced tag
    'salt.runner.manage.status.start'

'''

from __future__ import absolute_import

# Import python libs
import os
import time
import errno
import hashlib
import logging
import datetime
import multiprocessing
from collections import MutableMapping

# Import third party libs
import salt.ext.six as six
try:
    import zmq
except ImportError:
    # Local mode does not need zmq
    pass

# Import salt libs
import salt.payload
import salt.loader
import salt.utils
import salt.utils.cache
import salt.utils.dicttrim
import salt.utils.process
import salt.utils.zeromq

log = logging.getLogger(__name__)

# The SUB_EVENT set is for functions that require events fired based on
# component executions, like the state system
SUB_EVENT = set([
    'state.highstate',
    'state.sls',
])

TAGEND = '\n\n'  # long tag delimiter
TAGPARTER = '/'  # name spaced tag delimiter
SALT = 'salt'  # base prefix for all salt/ events
# dict map of namespaced base tag prefixes for salt events
TAGS = {
    'auth': 'auth',  # prefix for all salt/auth events
    'job': 'job',  # prefix for all salt/job events (minion jobs)
    'key': 'key',  # prefix for all salt/key events
    'minion': 'minion',  # prefix for all salt/minion events
                         # (minion sourced events)
    'syndic': 'syndic',  # prefix for all salt/syndic events
                         # (syndic minion sourced events)
    'run': 'run',  # prefix for all salt/run events (salt runners)
    'wheel': 'wheel',  # prefix for all salt/wheel events
    'cloud': 'cloud',  # prefix for all salt/cloud events
    'fileserver': 'fileserver',  # prefix for all salt/fileserver events
    'queue': 'queue',  # prefix for all salt/queue events
}


def get_event(node, sock_dir=None, transport='zeromq', opts=None, listen=True):
    '''
    Return an event object suitable for the named transport
    '''
    if transport == 'zeromq':
        if node == 'master':
            return MasterEvent(sock_dir or opts.get('sock_dir', None))
        return SaltEvent(node, sock_dir, opts)
    elif transport == 'raet':
        import salt.utils.raetevent
        return salt.utils.raetevent.RAETEvent(node,
                                              sock_dir=sock_dir,
                                              listen=listen,
                                              opts=opts)


def get_master_event(opts, sock_dir, listen=True):
    '''
    Return an event object suitable for the named transport
    '''
    if opts['transport'] == 'zeromq':
        return MasterEvent(sock_dir)
    elif opts['transport'] == 'raet':
        import salt.utils.raetevent
        return salt.utils.raetevent.MasterEvent(
            opts=opts, sock_dir=sock_dir, listen=listen
        )


def tagify(suffix='', prefix='', base=SALT):
    '''
    convenience function to build a namespaced event tag string
    from joining with the TABPART character the base, prefix and suffix

    If string prefix is a valid key in TAGS Then use the value of key prefix
    Else use prefix string

    If suffix is a list Then join all string elements of suffix individually
    Else use string suffix

    '''
    parts = [base, TAGS.get(prefix, prefix)]
    if hasattr(suffix, 'append'):  # list so extend parts
        parts.extend(suffix)
    else:  # string so append
        parts.append(suffix)
    return TAGPARTER.join([part for part in parts if part])


class SaltEvent(object):
    '''
    Warning! Use the get_event function or the code will not be
    RAET compatible
    The base class used to manage salt events
    '''
    def __init__(self, node, sock_dir=None, opts=None):
        self.serial = salt.payload.Serial({'serial': 'msgpack'})
        self.context = zmq.Context()
        self.poller = zmq.Poller()
        self.cpub = False
        self.cpush = False
        if opts is None:
            opts = {}
        self.opts = opts
        if sock_dir is None:
            sock_dir = opts.get('sock_dir', None)
        self.puburi, self.pulluri = self.__load_uri(sock_dir, node)
        self.subscribe()
        self.pending_events = []
<<<<<<< HEAD
        self.__load_cache_regex()

    @classmethod
    def __load_cache_regex(cls):
        '''
        Initialize the regular expression cache and put it in the
        class namespace. The regex search strings will be prepend with '^'
        '''
        # This is in the class namespace, to minimize cache memory
        # usage and maximize cache hits
        # The prepend='^' is to reduce differences in behavior between
        # the default 'startswith' and the optional 'regex' match_type
        cls.cache_regex = salt.utils.cache.CacheRegex(prepend='^')
=======
        # since ZMQ connect()  has no guarantees about the socket actually being
        # connected this is a hack to attempt to do so.
        self.fire_event({}, tagify('event/new_client'), 0)
        self.get_event(wait=1)
>>>>>>> 3d9e7104

    def __load_uri(self, sock_dir, node):
        '''
        Return the string URI for the location of the pull and pub sockets to
        use for firing and listening to events
        '''
        hash_type = getattr(hashlib, self.opts.get('hash_type', 'md5'))
        # Only use the first 10 chars to keep longer hashes from exceeding the
        # max socket path length.
        id_hash = hash_type(self.opts.get('id', '')).hexdigest()[:10]
        if node == 'master':
            puburi = 'ipc://{0}'.format(os.path.join(
                sock_dir,
                'master_event_pub.ipc'
            ))
            salt.utils.zeromq.check_ipc_path_max_len(puburi)
            pulluri = 'ipc://{0}'.format(os.path.join(
                sock_dir,
                'master_event_pull.ipc'
            ))
            salt.utils.zeromq.check_ipc_path_max_len(pulluri)
        else:
            if self.opts.get('ipc_mode', '') == 'tcp':
                puburi = 'tcp://127.0.0.1:{0}'.format(
                    self.opts.get('tcp_pub_port', 4510)
                )
                pulluri = 'tcp://127.0.0.1:{0}'.format(
                    self.opts.get('tcp_pull_port', 4511)
                )
            else:
                puburi = 'ipc://{0}'.format(os.path.join(
                    sock_dir,
                    'minion_event_{0}_pub.ipc'.format(id_hash)
                ))
                salt.utils.zeromq.check_ipc_path_max_len(puburi)
                pulluri = 'ipc://{0}'.format(os.path.join(
                    sock_dir,
                    'minion_event_{0}_pull.ipc'.format(id_hash)
                ))
                salt.utils.zeromq.check_ipc_path_max_len(pulluri)
        log.debug(
            '{0} PUB socket URI: {1}'.format(self.__class__.__name__, puburi)
        )
        log.debug(
            '{0} PULL socket URI: {1}'.format(self.__class__.__name__, pulluri)
        )
        return puburi, pulluri

    def subscribe(self, tag=None):
        '''
        Subscribe to events matching the passed tag.
        '''
        if not self.cpub:
            self.connect_pub()

    def unsubscribe(self, tag=None):
        '''
        Un-subscribe to events matching the passed tag.
        '''
        return

    def connect_pub(self):
        '''
        Establish the publish connection
        '''
        self.sub = self.context.socket(zmq.SUB)
        self.sub.connect(self.puburi)
        self.poller.register(self.sub, zmq.POLLIN)
        self.sub.setsockopt(zmq.SUBSCRIBE, '')
        self.sub.setsockopt(zmq.LINGER, 5000)
        self.cpub = True

    def connect_pull(self, timeout=1000):
        '''
        Establish a connection with the event pull socket
        Set the send timeout of the socket options to timeout (in milliseconds)
        Default timeout is 1000 ms
        The linger timeout must be at least as long as this timeout
        '''
        self.push = self.context.socket(zmq.PUSH)
        try:
            # bug in 0MQ default send timeout of -1 (infinite) is not infinite
            self.push.setsockopt(zmq.SNDTIMEO, timeout)
        except AttributeError:
            # This is for ZMQ < 2.2 (Caught when ssh'ing into the Jenkins
            #                        CentOS5, which still uses 2.1.9)
            pass
        self.push.setsockopt(zmq.LINGER, timeout)
        self.push.connect(self.pulluri)
        self.cpush = True

    @classmethod
    def unpack(cls, raw, serial=None):
        if serial is None:
            serial = salt.payload.Serial({'serial': 'msgpack'})

        mtag, sep, mdata = raw.partition(TAGEND)  # split tag from data

        data = serial.loads(mdata)
        return mtag, data

    def _get_match_func(self, match_type=None):
        if match_type is None:
            match_type = self.opts.get('event_match_type', 'startswith')
        return getattr(self, '_match_tag_{0}'.format(match_type), None)

    def _check_pending(self, tag, pending_tags, match_func=None):
        """Check the pending_events list for events that match the tag

        :param tag: The tag to search for
        :type tag: str
        :param pending_tags: List of tags to preserve
        :type pending_tags: list[str]
        :return:
        """
        if match_func is None:
            match_func = self._get_match_func()
        old_events = self.pending_events
        self.pending_events = []
        ret = None
        for evt in old_events:
            if match_func(evt['tag'], tag):
                if ret is None:
                    ret = evt
                else:
                    self.pending_events.append(evt)
            elif any(match_func(evt['tag'], ptag) for ptag in pending_tags):
                self.pending_events.append(evt)
        return ret

    def _match_tag_startswith(self, event_tag, search_tag):
        '''
        Check if the event_tag matches the search check.
        Uses startswith to check.
        Return True (matches) or False (no match)
        '''
        return event_tag.startswith(search_tag)

    def _match_tag_endswith(self, event_tag, search_tag):
        '''
        Check if the event_tag matches the search check.
        Uses endswith to check.
        Return True (matches) or False (no match)
        '''
        return event_tag.endswith(search_tag)

    def _match_tag_find(self, event_tag, search_tag):
        '''
        Check if the event_tag matches the search check.
        Uses find to check.
        Return True (matches) or False (no match)
        '''
        return event_tag.find(search_tag) >= 0

    def _match_tag_regex(self, event_tag, search_tag):
        '''
        Check if the event_tag matches the search check.
        Uses regular expression search to check.
        Return True (matches) or False (no match)
        '''
        return self.cache_regex.get(search_tag).search(event_tag) is not None

    def _get_event(self, wait, tag, pending_tags, match_func=None):
        if match_func is None:
            match_func = self._get_match_func()
        start = time.time()
        timeout_at = start + wait
        while not wait or time.time() <= timeout_at:
            # convert to milliseconds
            socks = dict(self.poller.poll(wait * 1000))
            if socks.get(self.sub) != zmq.POLLIN:
                continue

            try:
                # Please do not use non-blocking mode here. Reliability is
                # more important than pure speed on the event bus.
                ret = self.get_event_block()
            except zmq.ZMQError as ex:
                if ex.errno == errno.EAGAIN or ex.errno == errno.EINTR:
                    continue
                else:
                    raise

            if not match_func(ret['tag'], tag):     # tag not match
                if any(match_func(ret['tag'], ptag) for ptag in pending_tags):
                    self.pending_events.append(ret)
                if wait:  # only update the wait timeout if we had one
                    wait = timeout_at - time.time()
                continue

            log.trace('get_event() received = {0}'.format(ret))
            return ret

        return None

    def get_event(self, wait=5, tag='', full=False, use_pending=False,
                  pending_tags=None, match_type=None):
        '''
        Get a single publication.
        IF no publication available THEN block for up to wait seconds
        AND either return publication OR None IF no publication available.

        IF wait is 0 then block forever.

        New in Boron always checks the list of pending events

        New in @TBD optionally set match_type

        use_pending
            Defines whether to keep all unconsumed events in a pending_events
            list, or to discard events that don't match the requested tag.  If
            set to True, MAY CAUSE MEMORY LEAKS.

        pending_tags
            Add any events matching the listed tags to the pending queue.
            Still MAY CAUSE MEMORY LEAKS but less likely than use_pending
            assuming you later get_event for the tags you've listed here

            New in Boron

        match_type
            Set the function to match the search tag with event tags.
             - 'startswith' : search for event tags that start with tag
             - 'endswith' : search for event tags that end with tag
             - 'find' : search for event tags that contain tag
             - 'regex' : regex search '^' + tag event tags
            Default is opts['event_match_type'] or 'startswith'

            New in @TBD
        '''

        match_func = self._get_match_func(match_type)
        if use_pending:
            pending_tags = ['']
        elif pending_tags is None:
            pending_tags = []

        ret = self._check_pending(tag, pending_tags, match_func)
        if ret is None:
            ret = self._get_event(wait, tag, pending_tags, match_func)

        if ret is None or full:
            return ret
        else:
            return ret['data']

    def get_event_noblock(self):
        '''Get the raw event without blocking or any other niceties
        '''
        if not self.cpub:
            self.connect_pub()
        raw = self.sub.recv(zmq.NOBLOCK)
        mtag, data = self.unpack(raw, self.serial)
        return {'data': data, 'tag': mtag}

    def get_event_block(self):
        '''Get the raw event in a blocking fashion
           Slower, but decreases the possibility of dropped events
        '''
        raw = self.sub.recv()
        mtag, data = self.unpack(raw, self.serial)
        return {'data': data, 'tag': mtag}

    def iter_events(self, tag='', full=False, match_type=None):
        '''
        Creates a generator that continuously listens for events
        '''
        while True:
            data = self.get_event(tag=tag, full=full, match_type=match_type)
            if data is None:
                continue
            yield data

    def fire_event(self, data, tag, timeout=1000):
        '''
        Send a single event into the publisher with payload dict "data" and
        event identifier "tag"

        The default is 1000 ms
        Note the linger timeout must be at least as long as this timeout
        '''
        if not str(tag):  # no empty tags allowed
            raise ValueError('Empty tag.')

        if not isinstance(data, MutableMapping):  # data must be dict
            raise ValueError('Dict object expected, not "{0!r}".'.format(data))

        if not self.cpush:
            self.connect_pull(timeout=timeout)

        data['_stamp'] = datetime.datetime.utcnow().isoformat()

        tagend = TAGEND
        serialized_data = salt.utils.dicttrim.trim_dict(
            self.serial.dumps(data),
            self.opts.get('max_event_size', 1048576),
            is_msgpacked=True,
        )
        log.debug('Sending event - data = {0}'.format(data))
        event = '{0}{1}{2}'.format(tag, tagend, serialized_data)
        try:
            self.push.send(event)
        except Exception as ex:
            log.debug(ex)
            raise
        return True

    def fire_master(self, data, tag, timeout=1000):
        ''''
        Send a single event to the master, with the payload "data" and the
        event identifier "tag".

        Default timeout is 1000ms
        '''
        msg = {
            'tag': tag,
            'data': data,
            'events': None,
            'pretag': None
        }
        return self.fire_event(msg, "fire_master", timeout)

    def destroy(self, linger=5000):
        if self.cpub is True and self.sub.closed is False:
            # Wait at most 2.5 secs to send any remaining messages in the
            # socket or the context.term() below will hang indefinitely.
            # See https://github.com/zeromq/pyzmq/issues/102
            self.sub.close()
        if self.cpush is True and self.push.closed is False:
            self.push.close()
        # If sockets are not unregistered from a poller, nothing which touches
        # that poller gets garbage collected. The Poller itself, its
        # registered sockets and the Context
        if isinstance(self.poller.sockets, dict):
            for socket in six.iterkeys(self.poller.sockets):
                if socket.closed is False:
                    socket.setsockopt(zmq.LINGER, linger)
                    socket.close()
                self.poller.unregister(socket)
        else:
            for socket in self.poller.sockets:
                if socket[0].closed is False:
                    socket[0].setsockopt(zmq.LINGER, linger)
                    socket[0].close()
                self.poller.unregister(socket[0])
        if self.context.closed is False:
            self.context.term()

        # Hardcore destruction
        if hasattr(self.context, 'destroy'):
            self.context.destroy(linger=1)

        # https://github.com/zeromq/pyzmq/issues/173#issuecomment-4037083
        # Assertion failed: get_load () == 0 (poller_base.cpp:32)
        time.sleep(0.025)

    def fire_ret_load(self, load):
        '''
        Fire events based on information in the return load
        '''
        if load.get('retcode') and load.get('fun'):
            # Minion fired a bad retcode, fire an event
            if load['fun'] in SUB_EVENT:
                try:
                    for tag, data in six.iteritems(load.get('return', {})):
                        data['retcode'] = load['retcode']
                        tags = tag.split('_|-')
                        if data.get('result') is False:
                            self.fire_event(
                                data,
                                '{0}.{1}'.format(tags[0], tags[-1])
                            )  # old dup event
                            data['jid'] = load['jid']
                            data['id'] = load['id']
                            data['success'] = False
                            data['return'] = 'Error: {0}.{1}'.format(
                                tags[0], tags[-1])
                            data['fun'] = load['fun']
                            data['user'] = load['user']
                            self.fire_event(
                                data,
                                tagify([load['jid'],
                                        'sub',
                                        load['id'],
                                        'error',
                                        load['fun']],
                                       'job'))
                except Exception:
                    pass

    def __del__(self):
        # skip exceptions in destroy-- since destroy() doesn't cover interpreter
        # shutdown-- where globals start going missing
        try:
            self.destroy()
        except:  # pylint: disable=W0702
            pass


class MasterEvent(SaltEvent):
    '''
    Warning! Use the get_event function or the code will not be
    RAET compatible
    Create a master event management object
    '''
    def __init__(self, sock_dir):
        super(MasterEvent, self).__init__('master', sock_dir)


class LocalClientEvent(MasterEvent):
    '''
    Warning! Use the get_event function or the code will not be
    RAET compatible
    This class is just used to differentiate who is handling the events,
    specially on logs, but it's the same as MasterEvent.
    '''


class NamespacedEvent(object):
    '''
    A wrapper for sending events within a specific base namespace
    '''
    def __init__(self, event, base, print_func=None):
        self.event = event
        self.base = base
        self.print_func = print_func

    def fire_event(self, data, tag):
        if self.print_func is not None:
            self.print_func(tag, data)
        self.event.fire_event(data, tagify(tag, base=self.base))


class MinionEvent(SaltEvent):
    '''
    Warning! Use the get_event function or the code will not be
    RAET compatible
    Create a master event management object
    '''
    def __init__(self, opts):
        super(MinionEvent, self).__init__(
            'minion', sock_dir=opts.get('sock_dir', None), opts=opts)


class EventPublisher(multiprocessing.Process):
    '''
    The interface that takes master events and republishes them out to anyone
    who wants to listen
    '''
    def __init__(self, opts):
        super(EventPublisher, self).__init__()
        self.opts = opts

    def run(self):
        '''
        Bind the pub and pull sockets for events
        '''
        salt.utils.appendproctitle(self.__class__.__name__)
        linger = 5000
        # Set up the context
        self.context = zmq.Context(1)
        # Prepare the master event publisher
        self.epub_sock = self.context.socket(zmq.PUB)
        epub_uri = 'ipc://{0}'.format(
            os.path.join(self.opts['sock_dir'], 'master_event_pub.ipc')
        )
        salt.utils.zeromq.check_ipc_path_max_len(epub_uri)
        # Prepare master event pull socket
        self.epull_sock = self.context.socket(zmq.PULL)
        epull_uri = 'ipc://{0}'.format(
            os.path.join(self.opts['sock_dir'], 'master_event_pull.ipc')
        )
        salt.utils.zeromq.check_ipc_path_max_len(epull_uri)

        # Start the master event publisher
        old_umask = os.umask(0o177)
        try:
            self.epull_sock.bind(epull_uri)
            self.epub_sock.bind(epub_uri)
            if self.opts.get('client_acl') or self.opts.get('external_auth'):
                os.chmod(os.path.join(
                    self.opts['sock_dir'], 'master_event_pub.ipc'), 0o666)
        finally:
            os.umask(old_umask)
        try:
            while True:
                # Catch and handle EINTR from when this process is sent
                # SIGUSR1 gracefully so we don't choke and die horribly
                try:
                    package = self.epull_sock.recv()
                    self.epub_sock.send(package)
                except zmq.ZMQError as exc:
                    if exc.errno == errno.EINTR:
                        continue
                    raise exc
        except KeyboardInterrupt:
            if self.epub_sock.closed is False:
                self.epub_sock.setsockopt(zmq.LINGER, linger)
                self.epub_sock.close()
            if self.epull_sock.closed is False:
                self.epull_sock.setsockopt(zmq.LINGER, linger)
                self.epull_sock.close()
            if self.context.closed is False:
                self.context.term()


class EventReturn(multiprocessing.Process):
    '''
    A dedicated process which listens to the master event bus and queues
    and forwards events to the specified returner.
    '''
    def __init__(self, opts):
        '''
        Initialize the EventReturn system

        Return an EventReturn instance
        '''
        multiprocessing.Process.__init__(self)

        self.opts = opts
        self.event_return_queue = self.opts['event_return_queue']
        local_minion_opts = self.opts.copy()
        local_minion_opts['file_client'] = 'local'
        self.minion = salt.minion.MasterMinion(local_minion_opts)

    def run(self):
        '''
        Spin up the multiprocess event returner
        '''
        salt.utils.appendproctitle(self.__class__.__name__)
        self.event = get_event('master', opts=self.opts)
        events = self.event.iter_events(full=True)
        self.event.fire_event({}, 'salt/event_listen/start')
        event_queue = []
<<<<<<< HEAD
        try:
            for event in events:
                if self._filter(event):
                    event_queue.append(event)
                if len(event_queue) >= self.event_return_queue:
                    self.minion.returners[
                        '{0}.event_return'.format(self.opts['event_return'])
                    ](event_queue)
                    event_queue = []
        except KeyError:
            log.error((
                'Could not store return for events {0}. Returner {1} '
                'not found.'
            ).format(events, self.opts.get('event_return', None)))
=======
        for event in events:
            if self._filter(event):
                event_queue.append(event)
            if len(event_queue) >= self.event_return_queue:
                event_return = '{0}.event_return'.format(
                    self.opts['event_return']
                )
                if event_return in self.minion.returners:
                    self.minion.returners[event_return](event_queue)
                    event_queue = []
                else:
                    log.error(
                        'Could not store return for event(s) {0}. Returner '
                        '\'{1}\' not found.'
                        .format(event_queue, self.opts['event_return'])
                    )
>>>>>>> 3d9e7104

    def _filter(self, event):
        '''
        Take an event and run it through configured filters.

        Returns True if event should be stored, else False
        '''
        tag = event['tag']
        if tag in self.opts['event_return_whitelist']:
            if tag not in self.opts['event_return_blacklist']:
                return True
            else:
                return False  # Event was whitelisted and blacklisted
        elif tag in self.opts['event_return_blacklist']:
            return False
        return True


class StateFire(object):
    '''
    Evaluate the data from a state run and fire events on the master and minion
    for each returned chunk that is not "green"
    This object is made to only run on a minion
    '''
    def __init__(self, opts, auth=None):
        self.opts = opts
        self.event = SaltEvent(opts, 'minion')
        if not auth:
            self.auth = salt.crypt.SAuth(self.opts)
        else:
            self.auth = auth

    def fire_master(self, data, tag, preload=None):
        '''
        Fire an event off on the master server

        CLI Example:

        .. code-block:: bash

            salt '*' event.fire_master 'stuff to be in the event' 'tag'
        '''
        load = {}
        if preload:
            load.update(preload)

        load.update({
            'id': self.opts['id'],
            'tag': tag,
            'data': data,
            'cmd': '_minion_event',
            'tok': self.auth.gen_token('salt'),
        })

        channel = salt.transport.Channel.factory(self.opts)
        try:
            channel.send(load)
        except Exception:
            pass
        return True

    def fire_running(self, running):
        '''
        Pass in a state "running" dict, this is the return dict from a state
        call. The dict will be processed and fire events.

        By default yellows and reds fire events on the master and minion, but
        this can be configured.
        '''
        load = {'id': self.opts['id'],
                'events': [],
                'cmd': '_minion_event'}
        for stag in sorted(
                running,
                key=lambda k: running[k].get('__run_num__', 0)):
            if running[stag]['result'] and not running[stag]['changes']:
                continue
            tag = 'state_{0}_{1}'.format(
                str(running[stag]['result']),
                'True' if running[stag]['changes'] else 'False')
            load['events'].append({
                'tag': tag,
                'data': running[stag],
            })
        channel = salt.transport.Channel.factory(self.opts)
        try:
            channel.send(load)
        except Exception:
            pass
        return True<|MERGE_RESOLUTION|>--- conflicted
+++ resolved
@@ -10,18 +10,6 @@
 able to modify the structure in the future since the same module used to read
 events is the same module used to fire off events.
 
-<<<<<<< HEAD
-Old style event messages were comprised of two parts delimited
-at the 20 char point. The first 20 characters are used for the zeromq
-subscriber to match publications and 20 characters was chosen because it was at
-the time a few more characters than the length of a jid (Job ID).
-Any tags of length less than 20 characters were padded with "|" chars out to
-20 characters. Although not explicit, the data for an event comprised a
-python dict that was serialized by msgpack.
-
-New style event messages support event tags longer than 20 characters while
-still being backwards compatible with old style tags.
-=======
 Old style event messages were comprised of two parts delimited at the 20 char
 point. The first 20 characters are used for the zeromq subscriber to match
 publications and 20 characters was chosen because it was at the time a few more
@@ -34,7 +22,6 @@
 New style event messages support event tags longer than 20 characters while
 still being backwards compatible with old style tags.
 
->>>>>>> 3d9e7104
 The longer tags better enable name spaced event tags which tend to be longer.
 Moreover, the constraint that the event data be a python dict is now an
 explicit constraint and fire-event will now raise a ValueError if not. Tags
@@ -44,17 +31,6 @@
 0x80 it can be unambiguously determined if the start of data is at char 21
 or not.
 
-<<<<<<< HEAD
-In the new style:
-When the tag is longer than 20 characters, an end of tag string is appended to
-the tag given by the string constant TAGEND, that is, two line feeds '\n\n'.
-When the tag is less than 20 characters then the tag is padded with pipes
-"|" out to 20 characters as before.
-When the tag is exactly 20 characters no padded is done.
-
-The get_event method intelligently figures out if the tag is longer than
-20 characters.
-=======
 In the new style, when the tag is longer than 20 characters, an end of tag
 string is appended to the tag given by the string constant TAGEND, that is, two
 line feeds '\n\n'.  When the tag is less than 20 characters then the tag is
@@ -63,7 +39,6 @@
 
 The get_event method intelligently figures out if the tag is longer than 20
 characters.
->>>>>>> 3d9e7104
 
 
 The convention for namespacing is to use dot characters "." as the name space
@@ -202,7 +177,6 @@
         self.puburi, self.pulluri = self.__load_uri(sock_dir, node)
         self.subscribe()
         self.pending_events = []
-<<<<<<< HEAD
         self.__load_cache_regex()
 
     @classmethod
@@ -216,12 +190,6 @@
         # The prepend='^' is to reduce differences in behavior between
         # the default 'startswith' and the optional 'regex' match_type
         cls.cache_regex = salt.utils.cache.CacheRegex(prepend='^')
-=======
-        # since ZMQ connect()  has no guarantees about the socket actually being
-        # connected this is a hack to attempt to do so.
-        self.fire_event({}, tagify('event/new_client'), 0)
-        self.get_event(wait=1)
->>>>>>> 3d9e7104
 
     def __load_uri(self, sock_dir, node):
         '''
@@ -756,22 +724,6 @@
         events = self.event.iter_events(full=True)
         self.event.fire_event({}, 'salt/event_listen/start')
         event_queue = []
-<<<<<<< HEAD
-        try:
-            for event in events:
-                if self._filter(event):
-                    event_queue.append(event)
-                if len(event_queue) >= self.event_return_queue:
-                    self.minion.returners[
-                        '{0}.event_return'.format(self.opts['event_return'])
-                    ](event_queue)
-                    event_queue = []
-        except KeyError:
-            log.error((
-                'Could not store return for events {0}. Returner {1} '
-                'not found.'
-            ).format(events, self.opts.get('event_return', None)))
-=======
         for event in events:
             if self._filter(event):
                 event_queue.append(event)
@@ -788,7 +740,6 @@
                         '\'{1}\' not found.'
                         .format(event_queue, self.opts['event_return'])
                     )
->>>>>>> 3d9e7104
 
     def _filter(self, event):
         '''
