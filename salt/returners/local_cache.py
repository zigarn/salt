# -*- coding: utf-8 -*-
'''
Return data to local job cache

'''
from __future__ import absolute_import

# Import python libs
import errno
import logging
import os
import shutil
import time
import hashlib
<<<<<<< HEAD
import bisect
=======
import time
>>>>>>> 59f2a0c7

# Import salt libs
import salt.payload
import salt.utils
import salt.utils.jid
import salt.exceptions

log = logging.getLogger(__name__)

# load is the published job
LOAD_P = '.load.p'
# the list of minions that the job is targeted to (best effort match on the master side)
MINIONS_P = '.minions.p'
# return is the "return" from the minion data
RETURN_P = 'return.p'
# out is the "out" from the minion data
OUT_P = 'out.p'
# endtime is the end time for a job, not stored as msgpack
ENDTIME = 'endtime'


def _job_dir():
    '''
    Return root of the jobs cache directory
    '''
    return os.path.join(__opts__['cachedir'],
                        'jobs')


def _jid_dir(jid):
    '''
    Return the jid_dir for the given job id
    '''
    jid = str(jid)
    jhash = getattr(hashlib, __opts__['hash_type'])(jid).hexdigest()
    return os.path.join(_job_dir(),
                        jhash[:2],
                        jhash[2:])


def _walk_through(job_dir):
    '''
    Walk though the jid dir and look for jobs
    '''
    serial = salt.payload.Serial(__opts__)

    for top in os.listdir(job_dir):
        t_path = os.path.join(job_dir, top)

        for final in os.listdir(t_path):
            load_path = os.path.join(t_path, final, LOAD_P)

            if not os.path.isfile(load_path):
                continue

            job = serial.load(salt.utils.fopen(load_path, 'rb'))
            jid = job['jid']
            yield jid, job, t_path, final


#TODO: add to returner docs-- this is a new one
def prep_jid(nocache=False, passed_jid=None, recurse_count=0):
    '''
    Return a job id and prepare the job id directory
    This is the function responsible for making sure jids don't collide (unless its passed a jid)
    So do what you have to do to make sure that stays the case
    '''
    if recurse_count >= 5:
        err = 'prep_jid could not store a jid after {0} tries.'.format(recurse_count)
        log.error(err)
        raise salt.exceptions.SaltCacheError(err)
    if passed_jid is None:  # this can be a None of an empty string
        jid = salt.utils.jid.gen_jid()
    else:
        jid = passed_jid

    jid_dir_ = _jid_dir(jid)

    # make sure we create the jid dir, otherwise someone else is using it,
    # meaning we need a new jid
    try:
        os.makedirs(jid_dir_)
    except OSError:
        time.sleep(0.1)
        if passed_jid is None:
            recurse_count += recurse_count
            return prep_jid(nocache=nocache)

    try:
        with salt.utils.fopen(os.path.join(jid_dir_, 'jid'), 'wb+') as fn_:
            fn_.write(jid)
        if nocache:
            with salt.utils.fopen(os.path.join(jid_dir_, 'nocache'), 'wb+') as fn_:
                fn_.write('')
    except IOError:
        log.warn('Could not write out jid file for job {0}. Retrying.'.format(jid))
        time.sleep(0.1)
        recurse_count += recurse_count
        return prep_jid(passed_jid=jid, nocache=nocache)

    return jid


def returner(load):
    '''
    Return data to the local job cache
    '''
    serial = salt.payload.Serial(__opts__)

    # if a minion is returning a standalone job, get a jobid
    if load['jid'] == 'req':
        load['jid'] = prep_jid(nocache=load.get('nocache', False))

    jid_dir = _jid_dir(load['jid'])
    if os.path.exists(os.path.join(jid_dir, 'nocache')):
        return

    hn_dir = os.path.join(jid_dir, load['id'])

    try:
        os.makedirs(hn_dir)
    except OSError as err:
        if err.errno == errno.EEXIST:
            # Minion has already returned this jid and it should be dropped
            log.error(
                'An extra return was detected from minion {0}, please verify '
                'the minion, this could be a replay attack'.format(
                    load['id']
                )
            )
            return False
        elif err.errno == errno.ENOENT:
            log.error(
                'An inconsistency occurred, a job was received with a job id '
                'that is not present in the local cache: {jid}'.format(**load)
            )
            return False
        raise

    serial.dump(
        load['return'],
        # Use atomic open here to avoid the file being read before it's
        # completely written to. Refs #1935
        salt.utils.atomicfile.atomic_open(
            os.path.join(hn_dir, RETURN_P), 'w+b'
        )
    )

    if 'out' in load:
        serial.dump(
            load['out'],
            # Use atomic open here to avoid the file being read before
            # it's completely written to. Refs #1935
            salt.utils.atomicfile.atomic_open(
                os.path.join(hn_dir, OUT_P), 'w+b'
            )
        )


def save_load(jid, clear_load):
    '''
    Save the load to the specified jid
    '''
    jid_dir = _jid_dir(jid)

    serial = salt.payload.Serial(__opts__)

    # Save the invocation information
    try:
        if not os.path.exists(jid_dir):
            os.makedirs(jid_dir)
        serial.dump(
            clear_load,
            salt.utils.fopen(os.path.join(jid_dir, LOAD_P), 'w+b')
            )
    except IOError as exc:
        log.warning('Could not write job invocation cache file: {0}'.format(exc))

    # if you have a tgt, save that for the UI etc
    if 'tgt' in clear_load:
        ckminions = salt.utils.minions.CkMinions(__opts__)
        # Retrieve the minions list
        minions = ckminions.check_minions(
                clear_load['tgt'],
                clear_load.get('tgt_type', 'glob')
                )
        # save the minions to a cache so we can see in the UI
        try:
            serial.dump(
                minions,
                salt.utils.fopen(os.path.join(jid_dir, MINIONS_P), 'w+b')
                )
        except IOError as exc:
            log.warning('Could not write job cache file for minions: {0}'.format(minions))
            log.debug('Job cache write failure: {0}'.format(exc))


def get_load(jid):
    '''
    Return the load data that marks a specified jid
    '''
    jid_dir = _jid_dir(jid)
    load_fn = os.path.join(jid_dir, LOAD_P)
    if not os.path.exists(jid_dir) or not os.path.exists(load_fn):
        return {}
    serial = salt.payload.Serial(__opts__)

    ret = serial.load(salt.utils.fopen(os.path.join(jid_dir, LOAD_P), 'rb'))

    minions_path = os.path.join(jid_dir, MINIONS_P)
    if os.path.isfile(minions_path):
        ret['Minions'] = serial.load(salt.utils.fopen(minions_path, 'rb'))

    return ret


def get_jid(jid):
    '''
    Return the information returned when the specified job id was executed
    '''
    jid_dir = _jid_dir(jid)
    serial = salt.payload.Serial(__opts__)

    ret = {}
    # Check to see if the jid is real, if not return the empty dict
    if not os.path.isdir(jid_dir):
        return ret
    for fn_ in os.listdir(jid_dir):
        if fn_.startswith('.'):
            continue
        if fn_ not in ret:
            retp = os.path.join(jid_dir, fn_, RETURN_P)
            outp = os.path.join(jid_dir, fn_, OUT_P)
            if not os.path.isfile(retp):
                continue
            while fn_ not in ret:
                try:
                    ret_data = serial.load(
                        salt.utils.fopen(retp, 'rb'))
                    ret[fn_] = {'return': ret_data}
                    if os.path.isfile(outp):
                        ret[fn_]['out'] = serial.load(
                            salt.utils.fopen(outp, 'rb'))
                except Exception as exc:
                    if 'Permission denied:' in str(exc):
                        raise
    return ret


def get_jids():
    '''
    Return a dict mapping all job ids to job information
    '''
    ret = {}
    for jid, job, _, _ in _walk_through(_job_dir()):
        ret[jid] = salt.utils.jid.format_jid_instance(jid, job)

        if __opts__.get('job_cache_store_endtime'):
            endtime = get_endtime(jid)
            if endtime:
                ret[jid]['EndTime'] = endtime

    return ret


def get_jids_filter(count, filter_find_job=True):
    '''
    Return a list of all jobs information filtered by the given criteria.
    :param int count: show not more than the count of most recent jobs
    :param bool filter_find_jobs: filter out 'saltutil.find_job' jobs
    '''
    keys = []
    ret = []
    for jid, job, _, _ in _walk_through(_job_dir()):
        job = salt.utils.jid.format_jid_instance_ext(jid, job)
        if filter_find_job and job['Function'] == 'saltutil.find_job':
            continue
        i = bisect.bisect(keys, jid)
        if len(keys) == count and i == 0:
            continue
        keys.insert(i, jid)
        ret.insert(i, job)
        if len(keys) > count:
            del keys[0]
            del ret[0]
    return ret


def clean_old_jobs():
    '''
    Clean out the old jobs from the job cache
    '''
    if __opts__['keep_jobs'] != 0:
        cur = time.time()
        jid_root = _job_dir()

        if not os.path.exists(jid_root):
            return

        for top in os.listdir(jid_root):
            t_path = os.path.join(jid_root, top)
            for final in os.listdir(t_path):
                f_path = os.path.join(t_path, final)
                jid_file = os.path.join(f_path, 'jid')
                if not os.path.isfile(jid_file):
                    # No jid file means corrupted cache entry, scrub it
                    shutil.rmtree(f_path)
                else:
                    jid_ctime = os.stat(jid_file).st_ctime
                    hours_difference = (cur - jid_ctime) / 3600.0
                    if hours_difference > __opts__['keep_jobs']:
                        shutil.rmtree(f_path)


def update_endtime(jid, time):
    '''
    Update (or store) the end time for a given job

    Endtime is stored as a plain text string
    '''
    jid_dir = _jid_dir(jid)
    try:
        if not os.path.exists(jid_dir):
            os.makedirs(jid_dir)
        with salt.utils.fopen(os.path.join(jid_dir, ENDTIME), 'w') as etfile:
            etfile.write(time)
    except IOError as exc:
        log.warning('Could not write job invocation cache file: {0}'.format(exc))


def get_endtime(jid):
    '''
    Retrieve the stored endtime for a given job

    Returns False if no endtime is present
    '''
    jid_dir = _jid_dir(jid)
    etpath = os.path.join(jid_dir, ENDTIME)
    if not os.path.exists(etpath):
        return False
    with salt.utils.fopen(etpath, 'r') as etfile:
        endtime = etfile.read().strip('\n')
    return endtime<|MERGE_RESOLUTION|>--- conflicted
+++ resolved
@@ -12,11 +12,7 @@
 import shutil
 import time
 import hashlib
-<<<<<<< HEAD
 import bisect
-=======
-import time
->>>>>>> 59f2a0c7
 
 # Import salt libs
 import salt.payload
