--- conflicted
+++ resolved
@@ -4,11 +4,7 @@
 
 Ensure a Linux ACL is present
 
-<<<<<<< HEAD
-  .. code-block:: yaml
-=======
 .. code-block:: yaml
->>>>>>> 485ed3cf
 
      root:
        acl.present:
@@ -19,11 +15,7 @@
 
 Ensure a Linux ACL does not exist
 
-<<<<<<< HEAD
-  .. code-block:: yaml
-=======
 .. code-block:: yaml
->>>>>>> 485ed3cf
 
      root:
        acl.absent:
