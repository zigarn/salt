--- conflicted
+++ resolved
@@ -98,18 +98,9 @@
 
         salt '*' service.available net-snmp
     '''
-<<<<<<< HEAD
     cmd = '/usr/bin/svcs -H -o FMRI {0}'.format(name)
-    name = __salt__['cmd.run'](cmd)
+    name = __salt__['cmd.run'](cmd, python_shell=False)
     return name in get_all()
-=======
-    if 'SmartOS' in __grains__['os'] or 'Solaris' in __grains__['os']:
-        cmd = '/usr/bin/svcs -H -o FMRI {0}'.format(name)
-        name = __salt__['cmd.run'](cmd, python_shell=False)
-        return name in get_all()
-    else:
-        return name in get_all()
->>>>>>> 7550c76a
 
 
 def missing(name):
@@ -124,18 +115,9 @@
 
         salt '*' service.missing net-snmp
     '''
-<<<<<<< HEAD
     cmd = '/usr/bin/svcs -H -o FMRI {0}'.format(name)
-    name = __salt__['cmd.run'](cmd)
+    name = __salt__['cmd.run'](cmd, python_shell=False)
     return name not in get_all()
-=======
-    if 'SmartOS' in __grains__['os'] or 'Solaris' in __grains__['os']:
-        cmd = '/usr/bin/svcs -H -o FMRI {0}'.format(name)
-        name = __salt__['cmd.run'](cmd, python_shell=False)
-        return name not in get_all()
-    else:
-        return name not in get_all()
->>>>>>> 7550c76a
 
 
 def get_all():
