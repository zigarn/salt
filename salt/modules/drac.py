--- conflicted
+++ resolved
@@ -172,11 +172,7 @@
     users = {}
     _username = ''
 
-<<<<<<< HEAD
-    for idx in range(1, 17):
-=======
     for idx in range(1, 16):
->>>>>>> 74f80e28
         cmd = __salt__['cmd.run_all']('racadm getconfig -g \
                 cfgUserAdmin -i {0}'.format(idx))
 
