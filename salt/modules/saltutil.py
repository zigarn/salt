# -*- coding: utf-8 -*-
'''
The Saltutil module is used to manage the state of the salt minion itself. It
is used to manage minion modules as well as automate updates to the salt
minion.

:depends:   - esky Python module for update functionality
'''
from __future__ import absolute_import

# Import python libs
import os
import shutil
import signal
import logging
import fnmatch
import sys
import copy

# Import 3rd-party libs
# pylint: disable=import-error
try:
    import esky
    from esky import EskyVersionError
    HAS_ESKY = True
except ImportError:
    HAS_ESKY = False
# pylint: disable=no-name-in-module
from salt.ext.six import string_types
from salt.ext.six.moves.urllib.error import URLError
# pylint: enable=import-error,no-name-in-module

# Fix a nasty bug with Win32 Python not supporting all of the standard signals
try:
    salt_SIGKILL = signal.SIGKILL
except AttributeError:
    salt_SIGKILL = signal.SIGTERM

# Import salt libs
import salt
import salt.payload
import salt.state
import salt.client
import salt.client.ssh.client
import salt.config
import salt.runner
import salt.utils
import salt.utils.process
import salt.utils.minion
import salt.utils.event
import salt.utils.url
import salt.transport
import salt.wheel
from salt.exceptions import (
    SaltReqTimeoutError, SaltRenderError, CommandExecutionError
)

__proxyenabled__ = ['*']

log = logging.getLogger(__name__)


def _get_top_file_envs():
    '''
    Get all environments from the top file
    '''
    try:
        return __context__['saltutil._top_file_envs']
    except KeyError:
        try:
            st_ = salt.state.HighState(__opts__)
            top = st_.get_top()
            if top:
                envs = list(st_.top_matches(top).keys()) or 'base'
            else:
                envs = 'base'
        except SaltRenderError as exc:
            raise CommandExecutionError(
                'Unable to render top file(s): {0}'.format(exc)
            )
        __context__['saltutil._top_file_envs'] = envs
        return envs


def _sync(form, saltenv=None):
    '''
    Sync the given directory in the given environment
    '''
    if saltenv is None:
        saltenv = _get_top_file_envs()
    if isinstance(saltenv, string_types):
        saltenv = saltenv.split(',')
    ret = []
    remote = set()
    source = salt.utils.url.create('_' + form)
    mod_dir = os.path.join(__opts__['extension_modules'], '{0}'.format(form))
    if not os.path.isdir(mod_dir):
        log.info('Creating module dir {0!r}'.format(mod_dir))
        try:
            os.makedirs(mod_dir)
        except (IOError, OSError):
            msg = 'Cannot create cache module directory {0}. Check permissions.'
            log.error(msg.format(mod_dir))
    for sub_env in saltenv:
        log.info('Syncing {0} for environment {1!r}'.format(form, sub_env))
        cache = []
        log.info('Loading cache from {0}, for {1})'.format(source, sub_env))
        # Grab only the desired files (.py, .pyx, .so)
        cache.extend(
            __salt__['cp.cache_dir'](
                source, sub_env, include_pat=r'E@\.(pyx?|so)$'
            )
        )
        local_cache_dir = os.path.join(
                __opts__['cachedir'],
                'files',
                sub_env,
                '_{0}'.format(form)
                )
        log.debug('Local cache dir: {0!r}'.format(local_cache_dir))
        for fn_ in cache:
            relpath = os.path.relpath(fn_, local_cache_dir)
            relname = os.path.splitext(relpath)[0].replace(os.sep, '.')
            remote.add(relpath)
            dest = os.path.join(mod_dir, relpath)
            log.info('Copying {0!r} to {1!r}'.format(fn_, dest))
            if os.path.isfile(dest):
                # The file is present, if the sum differs replace it
                hash_type = __opts__.get('hash_type', 'md5')
                src_digest = salt.utils.get_hash(fn_, hash_type)
                dst_digest = salt.utils.get_hash(dest, hash_type)
                if src_digest != dst_digest:
                    # The downloaded file differs, replace!
                    shutil.copyfile(fn_, dest)
                    ret.append('{0}.{1}'.format(form, relname))
            else:
                dest_dir = os.path.dirname(dest)
                if not os.path.isdir(dest_dir):
                    os.makedirs(dest_dir)
                shutil.copyfile(fn_, dest)
                ret.append('{0}.{1}'.format(form, relname))

    touched = bool(ret)
    if __opts__.get('clean_dynamic_modules', True):
        current = set(_listdir_recursively(mod_dir))
        for fn_ in current - remote:
            full = os.path.join(mod_dir, fn_)
            if os.path.isfile(full):
                touched = True
                os.remove(full)
        # Cleanup empty dirs
        while True:
            emptydirs = _list_emptydirs(mod_dir)
            if not emptydirs:
                break
            for emptydir in emptydirs:
                touched = True
                shutil.rmtree(emptydir, ignore_errors=True)
    # Dest mod_dir is touched? trigger reload if requested
    if touched:
        mod_file = os.path.join(__opts__['cachedir'], 'module_refresh')
        with salt.utils.fopen(mod_file, 'a+') as ofile:
            ofile.write('')
    return ret


def _listdir_recursively(rootdir):
    file_list = []
    for root, dirs, files in os.walk(rootdir):
        for filename in files:
            relpath = os.path.relpath(root, rootdir).strip('.')
            file_list.append(os.path.join(relpath, filename))
    return file_list


def _list_emptydirs(rootdir):
    emptydirs = []
    for root, dirs, files in os.walk(rootdir):
        if not files and not dirs:
            emptydirs.append(root)
    return emptydirs


def update(version=None):
    '''
    Update the salt minion from the URL defined in opts['update_url']
    SaltStack, Inc provides the latest builds here:
    update_url: http://docs.saltstack.com/downloads/

    Be aware that as of 2014-8-11 there's a bug in esky such that only the
    latest version available in the update_url can be downloaded and installed.

    This feature requires the minion to be running a bdist_esky build.

    The version number is optional and will default to the most recent version
    available at opts['update_url'].

    Returns details about the transaction upon completion.

    CLI Example:

    .. code-block:: bash

        salt '*' saltutil.update
        salt '*' saltutil.update 0.10.3
    '''
    ret = {}
    if not HAS_ESKY:
        ret['_error'] = 'Esky not available as import'
        return ret
    if not getattr(sys, 'frozen', False):
        ret['_error'] = 'Minion is not running an Esky build'
        return ret
    if not __salt__['config.option']('update_url'):
        ret['_error'] = '"update_url" not configured on this minion'
        return ret
    app = esky.Esky(sys.executable, __opts__['update_url'])
    oldversion = __grains__['saltversion']
    if not version:
        try:
            version = app.find_update()
        except URLError as exc:
            ret['_error'] = 'Could not connect to update_url. Error: {0}'.format(exc)
            return ret
    if not version:
        ret['_error'] = 'No updates available'
        return ret
    try:
        app.fetch_version(version)
    except EskyVersionError as exc:
        ret['_error'] = 'Unable to fetch version {0}. Error: {1}'.format(version, exc)
        return ret
    try:
        app.install_version(version)
    except EskyVersionError as exc:
        ret['_error'] = 'Unable to install version {0}. Error: {1}'.format(version, exc)
        return ret
    try:
        app.cleanup()
    except Exception as exc:
        ret['_error'] = 'Unable to cleanup. Error: {0}'.format(exc)
    restarted = {}
    for service in __opts__['update_restart_services']:
        restarted[service] = __salt__['service.restart'](service)
    ret['comment'] = 'Updated from {0} to {1}'.format(oldversion, version)
    ret['restarted'] = restarted
    return ret


def sync_beacons(saltenv=None, refresh=True):
    '''
    Sync the beacons from the _beacons directory on the salt master file
    server. This function is environment aware, pass the desired environment
    to grab the contents of the _beacons directory, base is the default
    environment.

<<<<<<< HEAD
=======
    .. versionadded:: 2015.5.1

>>>>>>> 5f1a93d9
    CLI Example:

    .. code-block:: bash

        salt '*' saltutil.sync_beacons
    '''
    ret = _sync('beacons', saltenv)
    if refresh:
        refresh_beacons()
    return ret


def sync_modules(saltenv=None, refresh=True):
    '''
    Sync the modules from the _modules directory on the salt master file
    server. This function is environment aware, pass the desired environment
    to grab the contents of the _modules directory, base is the default
    environment.

<<<<<<< HEAD
    .. important::

        If this function is executed using a :py:func:`module.run
        <salt.states.module.run>` state, the SLS file will not have access to
        newly synced execution modules unless a ``reload_modules`` argument is
        added to the state, like so:

        .. code-block:: yaml

            load_my_custom_module:
              module.run:
                - name: saltutil.sync_modules
                - reload_modules: True

        See :ref:`here <reloading-modules>` for a more detailed explanation of
        why this is necessary.
=======
    .. versionadded:: 2015.5.1
>>>>>>> 5f1a93d9

    CLI Example:

    .. code-block:: bash

        salt '*' saltutil.sync_modules
    '''
    ret = _sync('modules', saltenv)
    if refresh:
        refresh_modules()
    return ret


def sync_states(saltenv=None, refresh=True):
    '''
    Sync the states from the _states directory on the salt master file
    server. This function is environment aware, pass the desired environment
    to grab the contents of the _states directory, base is the default
    environment.

    CLI Example:

    .. code-block:: bash

        salt '*' saltutil.sync_states
    '''
    ret = _sync('states', saltenv)
    if refresh:
        refresh_modules()
    return ret


def sync_grains(saltenv=None, refresh=True):
    '''
    Sync the grains from the _grains directory on the salt master file
    server. This function is environment aware, pass the desired environment
    to grab the contents of the _grains directory, base is the default
    environment.

    CLI Example:

    .. code-block:: bash

        salt '*' saltutil.sync_grains
    '''
    ret = _sync('grains', saltenv)
    if refresh:
        refresh_modules()
        refresh_pillar()
    return ret


def sync_renderers(saltenv=None, refresh=True):
    '''
    Sync the renderers from the _renderers directory on the salt master file
    server. This function is environment aware, pass the desired environment
    to grab the contents of the _renderers directory, base is the default
    environment.

    CLI Example:

    .. code-block:: bash

        salt '*' saltutil.sync_renderers
    '''
    ret = _sync('renderers', saltenv)
    if refresh:
        refresh_modules()
    return ret


def sync_returners(saltenv=None, refresh=True):
    '''
    Sync the returners from the _returners directory on the salt master file
    server. This function is environment aware, pass the desired environment
    to grab the contents of the _returners directory, base is the default
    environment.

    CLI Example:

    .. code-block:: bash

        salt '*' saltutil.sync_returners
    '''
    ret = _sync('returners', saltenv)
    if refresh:
        refresh_modules()
    return ret


def sync_outputters(saltenv=None, refresh=True):
    '''
    Sync the outputters from the _outputters directory on the salt master file
    server. This function is environment aware, pass the desired environment
    to grab the contents of the _outputters directory, base is the default
    environment.

    CLI Example:

    .. code-block:: bash

        salt '*' saltutil.sync_outputters
    '''
    ret = _sync('outputters', saltenv)
    if refresh:
        refresh_modules()
    return ret


def sync_utils(saltenv=None, refresh=True):
    '''
    Sync utility source files from the _utils directory on the salt master file
    server. This function is environment aware, pass the desired environment
    to grab the contents of the _utils directory, base is the default
    environment.

    CLI Example:

    .. code-block:: bash

        salt '*' saltutil.sync_utils
    '''
    ret = _sync('utils', saltenv)
    if refresh:
        refresh_modules()
    return ret


def sync_all(saltenv=None, refresh=True):
    '''
    Sync down all of the dynamic modules from the file server for a specific
    environment

    refresh : True
        Also refresh the execution modules available to the minion.

    .. important::

        If this function is executed using a :py:func:`module.run
        <salt.states.module.run>` state, the SLS file will not have access to
        newly synced execution modules unless a ``reload_modules`` argument is
        added to the state, like so:

        .. code-block:: yaml

            load_my_custom_module:
              module.run:
                - name: saltutil.sync_all
                - refresh: True
                - reload_modules: True

        See :ref:`here <reloading-modules>` for a more detailed explanation of
        why this is necessary.

    CLI Example:

    .. code-block:: bash

        salt '*' saltutil.sync_all
    '''
    log.debug('Syncing all')
    ret = {}
    ret['beacons'] = sync_beacons(saltenv, False)
    ret['modules'] = sync_modules(saltenv, False)
    ret['states'] = sync_states(saltenv, False)
    ret['grains'] = sync_grains(saltenv, False)
    ret['renderers'] = sync_renderers(saltenv, False)
    ret['returners'] = sync_returners(saltenv, False)
    ret['outputters'] = sync_outputters(saltenv, False)
    ret['utils'] = sync_utils(saltenv, False)
    if refresh:
        refresh_modules()
    return ret


def refresh_beacons():
    '''
    Signal the minion to refresh the beacons.

    CLI Example:

    .. code-block:: bash

        salt '*' saltutil.refresh_beacons
    '''
    try:
        ret = __salt__['event.fire']({}, 'beacons_refresh')
    except KeyError:
        log.error('Event module not available. Module refresh failed.')
        ret = False  # Effectively a no-op, since we can't really return without an event system
    return ret


def refresh_pillar():
    '''
    Signal the minion to refresh the pillar data.

    CLI Example:

    .. code-block:: bash

        salt '*' saltutil.refresh_pillar
    '''
    try:
        ret = __salt__['event.fire']({}, 'pillar_refresh')
    except KeyError:
        log.error('Event module not available. Module refresh failed.')
        ret = False  # Effectively a no-op, since we can't really return without an event system
    return ret

pillar_refresh = refresh_pillar


def refresh_modules(async=True):
    '''
    Signal the minion to refresh the module and grain data

    The default is to refresh module asyncrhonously. To block
    until the module refresh is complete, set the 'async' flag
    to False.

    CLI Example:

    .. code-block:: bash

        salt '*' saltutil.refresh_modules
    '''
    try:
        if async:
            #  If we're going to block, first setup a listener
            ret = __salt__['event.fire']({}, 'module_refresh')
        else:
            eventer = salt.utils.event.get_event('minion', opts=__opts__)
            ret = __salt__['event.fire']({'notify': True}, 'module_refresh')
            # Wait for the finish event to fire
            log.trace('refresh_modules waiting for module refresh to complete')
            # Blocks until we hear this event or until the timeout expires
            eventer.get_event(tag='/salt/minion/minion_mod_complete', wait=30)
    except KeyError:
        log.error('Event module not available. Module refresh failed.')
        ret = False  # Effectively a no-op, since we can't really return without an event system
    return ret


def is_running(fun):
    '''
    If the named function is running return the data associated with it/them.
    The argument can be a glob

    CLI Example:

    .. code-block:: bash

        salt '*' saltutil.is_running state.highstate
    '''
    run = running()
    ret = []
    for data in run:
        if fnmatch.fnmatch(data.get('fun', ''), fun):
            ret.append(data)
    return ret


def running():
    '''
    Return the data on all running salt processes on the minion

    CLI Example:

    .. code-block:: bash

        salt '*' saltutil.running
    '''
    return salt.utils.minion.running(__opts__)


def clear_cache():
    '''
    Forcibly removes all caches on a minion.

    .. versionadded:: 2014.7.0

    WARNING: The safest way to clear a minion cache is by first stopping
    the minion and then deleting the cache files before restarting it.

    CLI Example:

    .. code-block:: bash

        salt '*' saltutil.clear_cache
    '''
    for root, dirs, files in salt.utils.safe_walk(__opts__['cachedir'], followlinks=False):
        for name in files:
            try:
                os.remove(os.path.join(root, name))
            except OSError as exc:
                log.error('Attempt to clear cache with saltutil.clear_cache FAILED with: {0}'.format(exc))
                return False
    return True


def find_job(jid):
    '''
    Return the data for a specific job id

    CLI Example:

    .. code-block:: bash

        salt '*' saltutil.find_job <job id>
    '''
    for data in running():
        if data['jid'] == jid:
            return data
    return {}


def find_cached_job(jid):
    '''
    Return the data for a specific cached job id

    CLI Example:

    .. code-block:: bash

        salt '*' saltutil.find_cached_job <job id>
    '''
    serial = salt.payload.Serial(__opts__)
    proc_dir = os.path.join(__opts__['cachedir'], 'minion_jobs')
    job_dir = os.path.join(proc_dir, str(jid))
    if not os.path.isdir(job_dir):
        return
    path = os.path.join(job_dir, 'return.p')
    with salt.utils.fopen(path, 'rb') as fp_:
        buf = fp_.read()
        fp_.close()
        if buf:
            try:
                data = serial.loads(buf)
            except NameError:
                # msgpack error in salt-ssh
                return
        else:
            return
    if not isinstance(data, dict):
        # Invalid serial object
        return
    return data


def signal_job(jid, sig):
    '''
    Sends a signal to the named salt job's process

    CLI Example:

    .. code-block:: bash

        salt '*' saltutil.signal_job <job id> 15
    '''
    for data in running():
        if data['jid'] == jid:
            try:
                os.kill(int(data['pid']), sig)
                if 'child_pids' in data:
                    for pid in data['child_pids']:
                        os.kill(int(pid), sig)
                return 'Signal {0} sent to job {1} at pid {2}'.format(
                        int(sig),
                        jid,
                        data['pid']
                        )
            except OSError:
                path = os.path.join(__opts__['cachedir'], 'proc', str(jid))
                if os.path.isfile(path):
                    os.remove(path)
                return ('Job {0} was not running and job data has been '
                        ' cleaned up').format(jid)
    return ''


def term_job(jid):
    '''
    Sends a termination signal (SIGTERM 15) to the named salt job's process

    CLI Example:

    .. code-block:: bash

        salt '*' saltutil.term_job <job id>
    '''
    return signal_job(jid, signal.SIGTERM)


def kill_job(jid):
    '''
    Sends a kill signal (SIGKILL 9) to the named salt job's process

    CLI Example:

    .. code-block:: bash

        salt '*' saltutil.kill_job <job id>
    '''
    # Some OS's (Win32) don't have SIGKILL, so use salt_SIGKILL which is set to
    # an appropriate value for the operating system this is running on.
    return signal_job(jid, salt_SIGKILL)


def regen_keys():
    '''
    Used to regenerate the minion keys.

    CLI Example:

    .. code-block:: bash

        salt '*' saltutil.regen_keys
    '''
    for fn_ in os.listdir(__opts__['pki_dir']):
        path = os.path.join(__opts__['pki_dir'], fn_)
        try:
            os.remove(path)
        except os.error:
            pass
    # TODO: move this into a channel function? Or auth?
    # create a channel again, this will force the key regen
    channel = salt.transport.Channel.factory(__opts__)


def revoke_auth(preserve_minion_cache=False):
    '''
    The minion sends a request to the master to revoke its own key.
    Note that the minion session will be revoked and the minion may
    not be able to return the result of this command back to the master.

    If the 'preserve_minion_cache' flag is set to True, the master
    cache for this minion will not be removed.

    CLI Example:

    .. code-block:: bash

        salt '*' saltutil.revoke_auth
    '''
    channel = salt.transport.Channel.factory(__opts__)
    tok = channel.auth.gen_token('salt')
    load = {'cmd': 'revoke_auth',
            'id': __opts__['id'],
            'tok': tok,
            'preserve_minion_cache': preserve_minion_cache}

    try:
        return channel.send(load)
    except SaltReqTimeoutError:
        return False


def _get_ssh_or_api_client(cfgfile, ssh=False):
    if ssh:
        client = salt.client.ssh.client.SSHClient(cfgfile)
    else:
        client = salt.client.get_local_client(cfgfile)
    return client


def _exec(client, tgt, fun, arg, timeout, expr_form, ret, kwarg, **kwargs):
    ret = {}
    seen = 0
    for ret_comp in client.cmd_iter(
            tgt, fun, arg, timeout, expr_form, ret, kwarg, **kwargs):
        ret.update(ret_comp)
        seen += 1
        # ret can be empty, so we cannot len the whole return dict
        if expr_form == 'list' and len(tgt) == seen:
            # do not wait for timeout when explicit list matching
            # and all results are there
            break
    return ret


def cmd(tgt,
        fun,
        arg=(),
        timeout=None,
        expr_form='glob',
        ret='',
        kwarg=None,
        ssh=False,
        **kwargs):
    '''
    Assuming this minion is a master, execute a salt command

    CLI Example:

    .. code-block:: bash

        salt '*' saltutil.cmd
    '''
    cfgfile = __opts__['conf_file']
    client = _get_ssh_or_api_client(cfgfile, ssh)
    ret = _exec(
        client, tgt, fun, arg, timeout, expr_form, ret, kwarg, **kwargs)
    # if return is empty, we may have not used the right conf,
    # try with the 'minion relative master configuration counter part
    # if available
    master_cfgfile = '{0}master'.format(cfgfile[:-6])  # remove 'minion'
    if (
        not ret
        and cfgfile.endswith('{0}{1}'.format(os.path.sep, 'minion'))
        and os.path.exists(master_cfgfile)
    ):
        client = _get_ssh_or_api_client(master_cfgfile, ssh)
        ret = _exec(
            client, tgt, fun, arg, timeout, expr_form, ret, kwarg, **kwargs)
    return ret


def cmd_iter(tgt,
             fun,
             arg=(),
             timeout=None,
             expr_form='glob',
             ret='',
             kwarg=None,
             ssh=False,
             **kwargs):
    '''
    Assuming this minion is a master, execute a salt command

    CLI Example:

    .. code-block:: bash

        salt '*' saltutil.cmd_iter
    '''
    if ssh:
        client = salt.client.ssh.client.SSHClient(__opts__['conf_file'])
    else:
        client = salt.client.get_local_client(__opts__['conf_file'])
    for ret in client.cmd_iter(
            tgt,
            fun,
            arg,
            timeout,
            expr_form,
            ret,
            kwarg,
            **kwargs):
        yield ret


def runner(fun, **kwargs):
    '''
    Execute a runner module (this function must be run on the master)

    .. versionadded:: 2014.7

    name
        The name of the function to run
    kwargs
        Any keyword arguments to pass to the runner function

    CLI Example:

    .. code-block:: bash

        salt '*' saltutil.runner jobs.list_jobs
    '''
    kwargs = salt.utils.clean_kwargs(**kwargs)

    if 'master_job_cache' not in __opts__:
        master_config = os.path.join(os.path.dirname(__opts__['conf_file']),
                                     'master')
        master_opts = salt.config.master_config(master_config)
        rclient = salt.runner.RunnerClient(master_opts)
    else:
        rclient = salt.runner.RunnerClient(__opts__)

    return rclient.cmd(fun, [], kwarg=kwargs)


def wheel(fun, **kwargs):
    '''
    Execute a wheel module (this function must be run on the master)

    .. versionadded:: 2014.7

    name
        The name of the function to run
    kwargs
        Any keyword arguments to pass to the wheel function

    CLI Example:

    .. code-block:: bash

        salt '*' saltutil.wheel key.accept match=jerry
    '''
    wclient = salt.wheel.WheelClient(__opts__)
    return wclient.cmd(fun, kwarg=kwargs)


# this is the only way I could figure out how to get the REAL file_roots
# __opt__['file_roots'] is set to  __opt__['pillar_root']
class _MMinion(object):
    def __new__(cls, saltenv, reload_env=False):
        # this is to break out of salt.loaded.int and make this a true singleton
        # hack until https://github.com/saltstack/salt/pull/10273 is resolved
        # this is starting to look like PHP
        global _mminions  # pylint: disable=W0601
        if '_mminions' not in globals():
            _mminions = {}
        if saltenv not in _mminions or reload_env:
            opts = copy.deepcopy(__opts__)
            del opts['file_roots']
            # grains at this point are in the context of the minion
            global __grains__  # pylint: disable=W0601
            grains = copy.deepcopy(__grains__)
            m = salt.minion.MasterMinion(opts)

            # this assignment is so that the rest of fxns called by salt still
            # have minion context
            __grains__ = grains

            # this assignment is so that fxns called by mminion have minion
            # context
            m.opts['grains'] = grains

            env_roots = m.opts['file_roots'][saltenv]
            m.opts['module_dirs'] = [fp + '/_modules' for fp in env_roots]
            m.gen_modules()
            _mminions[saltenv] = m
        return _mminions[saltenv]


def mmodule(saltenv, fun, *args, **kwargs):
    '''
    Loads minion modules from an environment so that they can be used in pillars
    for that environment

    CLI Example:

    .. code-block:: bash

        salt '*' saltutil.mmodule base test.ping
    '''
    mminion = _MMinion(saltenv)
    return mminion.functions[fun](*args, **kwargs)<|MERGE_RESOLUTION|>--- conflicted
+++ resolved
@@ -254,11 +254,8 @@
     to grab the contents of the _beacons directory, base is the default
     environment.
 
-<<<<<<< HEAD
-=======
     .. versionadded:: 2015.5.1
 
->>>>>>> 5f1a93d9
     CLI Example:
 
     .. code-block:: bash
@@ -278,7 +275,6 @@
     to grab the contents of the _modules directory, base is the default
     environment.
 
-<<<<<<< HEAD
     .. important::
 
         If this function is executed using a :py:func:`module.run
@@ -295,9 +291,8 @@
 
         See :ref:`here <reloading-modules>` for a more detailed explanation of
         why this is necessary.
-=======
+
     .. versionadded:: 2015.5.1
->>>>>>> 5f1a93d9
 
     CLI Example:
 
