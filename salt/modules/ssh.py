--- conflicted
+++ resolved
@@ -81,8 +81,6 @@
     lines = []
     uinfo = __salt__['user.info'](user)
     full = os.path.join(uinfo['home'], config)
-<<<<<<< HEAD
-
     try:
         # open the file for both reading AND writing
         with open(full, 'r') as _fh:
@@ -111,27 +109,6 @@
     except (IOError, OSError) as exc:
         msg = 'Problem reading or writing to key file: {0}'
         raise CommandExecutionError(msg.format(str(exc)))
-=======
-    with open(full, 'r') as f:
-        for line in f:
-            if line.startswith('#'):
-                # Commented Line
-                lines.append(line)
-                continue
-            comps = line.split()
-            if len(comps) < 2:
-                # Not a valid line
-                lines.append(line)
-                continue
-            key_ind = 1
-            if comps[0][:4:] not in ['ssh-', 'ecds']:
-                key_ind = 2
-            if comps[key_ind] == key:
-                lines.append(auth_line)
-            else:
-                lines.append(line)
-    with open(full, 'w+') as f: f.writelines(lines)
->>>>>>> 1978bb7a
 
 
 def _validate_keys(key_file):
@@ -140,16 +117,10 @@
     '''
     ret = {}
     linere = re.compile(r'^(.*?)\s?((?:ssh\-|ecds).+)$')
-<<<<<<< HEAD
 
     try:
         with open(key_file, 'r') as _fh:
             for line in _fh:
-=======
-    try:
-        with open(key_file, 'r') as f:
-            for line in f:
->>>>>>> 1978bb7a
                 if line.startswith('#'):
                     # Commented Line
                     continue
@@ -184,14 +155,9 @@
                             'comment': comment,
                             'options': options,
                             'fingerprint': fingerprint}
-<<<<<<< HEAD
     except (IOError, OSError) as exc:
         msg = 'Problem reading ssh key file {0}'
         raise CommandExecutionError(msg.format(key_file))
-=======
-    except IOError:
-        return {}
->>>>>>> 1978bb7a
 
     return ret
 
@@ -326,7 +292,6 @@
             return 'Authorized keys file {1} not present'.format(full)
 
         lines = []
-<<<<<<< HEAD
         try:
             # Read every line in the file to find the right ssh key
             # and then write out the correct one. Open the file once
@@ -366,35 +331,6 @@
         except (IOError, OSError) as exc:
             log.warn('Could not read/write key file: {0}'.format(str(exc)))
             return 'Key not removed'
-=======
-        with open(full, 'r') as f:
-            for line in f:
-                if line.startswith('#'):
-                    # Commented Line
-                    lines.append(line)
-                    continue
-
-                # get "{options} key"
-                ln = re.search(linere, line)
-                if not ln:
-                    # not an auth ssh key, perhaps a blank line
-                    continue
-
-                comps = ln.group(2).split()
-
-                if len(comps) < 2:
-                    # Not a valid line
-                    lines.append(line)
-                    continue
-
-                pkey = comps[1]
-
-                if pkey == key:
-                    continue
-                else:
-                    lines.append(line)
-        with open(full, 'w+') as f: f.writelines(lines)
->>>>>>> 1978bb7a
         return 'Key removed'
     # TODO: Should this function return a simple boolean?
     return 'Key not present'
