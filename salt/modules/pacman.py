--- conflicted
+++ resolved
@@ -51,19 +51,11 @@
 def list_pkgs():
     '''
     List the packages currently installed as a dict::
-<<<<<<< HEAD
 
         {'<package_name>': '<version>'}
 
     CLI Example::
 
-=======
-
-        {'<package_name>': '<version>'}
-
-    CLI Example::
-
->>>>>>> 05edea8b
         salt '*' pkg.list_pkgs
     '''
     cmd = 'pacman -Q'
