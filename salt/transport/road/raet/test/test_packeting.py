--- conflicted
+++ resolved
@@ -34,13 +34,8 @@
     print packet0.packed
 
     rejoin = []
-<<<<<<< HEAD
     if packet0.segmented:
         for index, segment in  packet0.segments.items():
-=======
-    if packet1.segmented:
-        for index, segment in packet1.segments.items():
->>>>>>> 4f54f1a9
             print index, segment.packed
             rejoin.append(segment.body.packed)
 
@@ -94,13 +89,8 @@
     print packet0.packed
 
     rejoin = []
-<<<<<<< HEAD
     if packet0.segmented:
         for index, segment in  packet0.segments.items():
-=======
-    if packet1.segmented:
-        for index, segment in packet1.segments.items():
->>>>>>> 4f54f1a9
             print index, segment.packed
             rejoin.append(segment.coat.packed)
 
